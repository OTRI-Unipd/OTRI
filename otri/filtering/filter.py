--- conflicted
+++ resolved
@@ -194,16 +194,10 @@
         The filter should empty itself and close all of the output streams.
         '''
         for out_stream in self.__output_streams:
-<<<<<<< HEAD
-            out_stream.close()
-
-    def _input_check_order(self) -> Sequence:
-=======
             if not out_stream.is_closed():
                 out_stream.close()
 
     def _input_check_order(self) -> Sequence[int]:
->>>>>>> f370380b
         '''
         Defines the order for the inputs to be checked.
         By default its just an ordered sequence from 0 to len(inputs).
