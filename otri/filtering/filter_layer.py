from typing import Collection, Callable
from .filter import Filter

class FilterLayer:
    '''
    Defines a list of filters that could be executed in parallel.
    '''

    def __init__(self, filters : Collection[Filter], policy : Callable):
        self.filters = filters
        self.policy = policy
    
    def set_policy(self, policy : Callable):
        self.policy = policy

    def call_policy(self)->int:
        return self.policy(self)

    def has_outputted(self):
        for f in self.filters:
            if f._has_outputted:
                return True
        return False

    def has_finished(self):
        '''
        Checks if all of the input streams of the filters are closed.
        '''
<<<<<<< HEAD
        for fil in super().__iter__():
            if not fil.is_finished():
                return False
        return True

    @staticmethod
    def EXEC_ALL(layer):
        for fil in layer:
            if not fil.is_finished():
                return 0
        return +1

    @staticmethod
    def EXEC_ONE_AND_PASS(layer):
        return +1

    @staticmethod
    def BACK_IF_NO_OUTPUT(layer):
        for fil in layer:
            if fil.has_output_anything():
                return 0
            elif not fil.is_finished():
                return -1
        return +1

    @staticmethod
    def EXEC_UNTIL_OUTPUT(layer):
        for fil in layer:
            if fil.has_output_anything():
                return +1
        return 0
=======
        for f in self.filters:
            for s in f._get_inputs():
                if not s.is_closed():
                    return False
        return True
>>>>>>> 8cf5bcee
<|MERGE_RESOLUTION|>--- conflicted
+++ resolved
@@ -26,42 +26,8 @@
         '''
         Checks if all of the input streams of the filters are closed.
         '''
-<<<<<<< HEAD
-        for fil in super().__iter__():
-            if not fil.is_finished():
-                return False
-        return True
-
-    @staticmethod
-    def EXEC_ALL(layer):
-        for fil in layer:
-            if not fil.is_finished():
-                return 0
-        return +1
-
-    @staticmethod
-    def EXEC_ONE_AND_PASS(layer):
-        return +1
-
-    @staticmethod
-    def BACK_IF_NO_OUTPUT(layer):
-        for fil in layer:
-            if fil.has_output_anything():
-                return 0
-            elif not fil.is_finished():
-                return -1
-        return +1
-
-    @staticmethod
-    def EXEC_UNTIL_OUTPUT(layer):
-        for fil in layer:
-            if fil.has_output_anything():
-                return +1
-        return 0
-=======
         for f in self.filters:
             for s in f._get_inputs():
                 if not s.is_closed():
                     return False
-        return True
->>>>>>> 8cf5bcee
+        return True