--- conflicted
+++ resolved
@@ -8,7 +8,7 @@
 META_PROVIDER_VALUE = "yahoo finance"
 
 
-class YahooTimeseriesDW(TimeseriesDownloader):
+class YahooDownloader(TimeseriesDownloader):
     '''
     Used to download Timeseries data from YahooFinance.
     '''
@@ -40,12 +40,6 @@
                 - datetime (format Y-m-d H:m:s.ms)
                 - other financial values
         '''
-<<<<<<< HEAD
-        # yf_data is type of pandas.Dataframe
-        yf_data = yf.download(ticker, start=YahooTimeseriesDW.__yahoo_time_format(start), end=YahooTimeseriesDW.__yahoo_time_format(
-            end), interval=interval, round=False, progress=False, prepost=True)
-
-=======
         log.d("attempting to download {}".format(ticker))
         attempts = 0
         while(attempts < 5):
@@ -61,18 +55,13 @@
         if(attempts >= 4):
             log.e("unable to download {}".format(ticker))
             return False
->>>>>>> 6bd3a8a4
         # If no data is downloaded it means that the ticker couldn't be found or there has been an error, we're not creating any output file then.
         if yf_data.empty:
             log.w("empty downloaded data {}".format(ticker))
             return False
 
-<<<<<<< HEAD
-        return YahooTimeseriesDW.__prepare_data(yf_data, ticker, interval)
-=======
         log.d("successfully downloaded {}".format(ticker))
         return YahooDownloader.__prepare_data(yf_data, ticker, interval)
->>>>>>> 6bd3a8a4
 
     @staticmethod
     def __yahoo_time_format(date: date):
@@ -102,7 +91,7 @@
         # Conversion from dataframe to dict
         json_data = json.loads(yf_data.to_json(orient="table"))
         # Renaming of atoms list
-        json_data[ATOMS_KEY] = YahooTimeseriesDW.__format_datetime(
+        json_data[ATOMS_KEY] = YahooDownloader.__format_datetime(
             key_handler.lower_all_keys_deep(json_data.pop("data")))
         # Addition of metadata
         json_data[METADATA_KEY] = {
