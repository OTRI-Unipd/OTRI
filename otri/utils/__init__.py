--- conflicted
+++ resolved
@@ -1,15 +1,17 @@
-<<<<<<< HEAD
 import os
 import otri
 from setuptools import find_packages
 from pkgutil import iter_modules
 from pathlib import Path
+from typing import Set
 
 
-def get_otri_modules():
-
+def get_otri_modules() -> Set[str]:
+    '''
+    Returns:
+        A set with the names of all packages and modules in 'otri'.
+    '''
     path = Path(os.path.dirname(otri.__file__))
-    print(path)
     modules = set()
     for pkg in find_packages(str(path)):
         modules.add(pkg)
@@ -17,8 +19,4 @@
         for info in iter_modules([pkgpath]):
             if not info.ispkg:
                 modules.add(pkg + '.' + info.name)
-    print(modules)
-    return modules
-=======
-# Module used for imports
->>>>>>> 79a9e191
+    return modules