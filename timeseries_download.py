from pathlib import Path
from otri.downloader.timeseries_downloader import TimeseriesDownloader
from otri.downloader.yahoo_downloader import YahooTimeseriesDW
from otri.downloader.alphavantage_downloader import AVTimeseriesDW
from typing import List, Dict
from datetime import date, datetime, timedelta
import otri.utils.logger as log
import otri.utils.config as config
import json
import time

DATA_FOLDER = Path("data/")
# downloader : (obj, download delay)
DOWNLOADERS = {
<<<<<<< HEAD
    "YahooFinance": (YahooTimeseriesDW(), 0),
    "AlphaVantage":  (AVTimeseriesDW(Config.get_config("alphavantage_api_key")), 15)
=======
    "YahooFinance": (YahooDownloader(), 0),
    "AlphaVantage":  (AVDownloader(config.get_value("alphavantage_api_key")), 15)
>>>>>>> 6bd3a8a4
}

TICKER_LISTS_FOLDER = Path("docs/")


def check_and_create_folder(path: Path):
    '''
    Creates data folder if it doesn't exist
    '''
    if(not path.exists()):
        path.mkdir(exist_ok=True)
    return path


def choose_downloader(downloaders_dict : dict) -> str:
    '''
    Choose which downloader to use from the available ones.

    Returns:
        The name of the chosen downloader.
    '''
    while(True):
        choice = input("Choose between: {} ".format(list(downloaders_dict.keys())))
        if(choice in downloaders_dict.keys()):
            break
        log.i("Unable to parse {}".format(choice))
    return choice


def choose_tickers_file(ticker_list_folder : Path) -> Path:
    '''
    Choose a json file from the docs folder where to find the ticker list.

    Returns:
        Path to the selected ticker list file.
    '''
    docs_glob = ticker_list_folder.glob('*.json')
    doc_list = [x.name.replace('.json', '') for x in docs_glob if x.is_file()]
    while(True):
        choice = input("Select ticker list: {} ".format(doc_list))
        chosen_path = Path(ticker_list_folder, "{}.json".format(choice))
        if(chosen_path.exists()):
            break
        log.i("Unable to parse {}".format(choice))
    return chosen_path


def retrieve_ticker_list(doc_path: Path) -> List[str]:
    '''
    Grabs all tickers from the properly formatted doc_path file.

    Returns:
        A list of str, names of tickers.
    '''
    doc = json.load(doc_path.open("r"))
    return [ticker['ticker'] for ticker in doc['tickers']]


def write_in_file(path: Path, contents: dict):
    '''
    Writes contents dict data in the given path file.
    '''
    path.open("w+").write(json.dumps(contents, indent=4))


def get_datafolder_name(interval: str, start_date: date, end_date: date) -> str:
    return "{}_from_{}-{}-{}_to_{}-{}-{}".format(
        interval,
        start_date.day,
        start_date.month,
        start_date.year,
        end_date.day,
        end_date.month,
        end_date.year
    )


def get_filename(ticker: str, interval: str, start_date: date, end_date: date) -> str:
    return "{}_{}_from_{}-{}-{}_to_{}-{}-{}.json".format(
        ticker,
        interval,
        start_date.day,
        start_date.month,
        start_date.year,
        end_date.day,
        end_date.month,
        end_date.year
    )


def get_seven_days_ago() -> date:
    '''
    Calculates when is 7 days ago.

    Returns:
        The date of 7 days ago.
    '''
    seven_days_delta = timedelta(days=7)
    seven_days_ago = datetime.now() - seven_days_delta
    return date(seven_days_ago.year, seven_days_ago.month, seven_days_ago.day)


if __name__ == "__main__":
    # First, let's check if DATA_FOLDER is created
    check_and_create_folder(DATA_FOLDER)
    downloader_name = choose_downloader(DOWNLOADERS)
    downloader = DOWNLOADERS[downloader_name][0]
    service_data_folder = Path(DATA_FOLDER, downloader_name)
    check_and_create_folder(service_data_folder)

    # Choose ticker list file
    ticker_list_path = choose_tickers_file(TICKER_LISTS_FOLDER)

    log.i("beginning download")

    # Create a subfolder named like the chosen file
    ticker_list_data_folder = Path(
        service_data_folder, ticker_list_path.name.replace('.json', ''))
    check_and_create_folder(ticker_list_data_folder)

    # Retrieve the ticker list from the chosen file
    tickers = retrieve_ticker_list(ticker_list_path)
    start_date = get_seven_days_ago()
    end_date = date.today()

    # Create a folder inside data/service_name/ticker_list_filename/ with a proper name
    datafolder = Path(ticker_list_data_folder, get_datafolder_name(
        "1m", start_date=start_date, end_date=end_date))
    check_and_create_folder(datafolder)

    for ticker in tickers:
        # Prepare the filename
        filename = get_filename(ticker, "1m", start_date, end_date)
        # Actually download data
        downloaded_data = downloader.download_between_dates(
            ticker=ticker, start=start_date, end=end_date, interval="1m")
        if(downloaded_data == False):
            log.e("Unable to download {}".format(ticker))
            continue
        # Write data in the chosen file
        write_in_file(Path(datafolder, filename), downloaded_data)
        time.sleep(DOWNLOADERS[downloader_name][1])
    log.i("download completed")<|MERGE_RESOLUTION|>--- conflicted
+++ resolved
@@ -1,7 +1,7 @@
 from pathlib import Path
 from otri.downloader.timeseries_downloader import TimeseriesDownloader
-from otri.downloader.yahoo_downloader import YahooTimeseriesDW
-from otri.downloader.alphavantage_downloader import AVTimeseriesDW
+from otri.downloader.yahoo_downloader import YahooDownloader
+from otri.downloader.alphavantage_downloader import AVDownloader
 from typing import List, Dict
 from datetime import date, datetime, timedelta
 import otri.utils.logger as log
@@ -12,13 +12,8 @@
 DATA_FOLDER = Path("data/")
 # downloader : (obj, download delay)
 DOWNLOADERS = {
-<<<<<<< HEAD
-    "YahooFinance": (YahooTimeseriesDW(), 0),
-    "AlphaVantage":  (AVTimeseriesDW(Config.get_config("alphavantage_api_key")), 15)
-=======
     "YahooFinance": (YahooDownloader(), 0),
     "AlphaVantage":  (AVDownloader(config.get_value("alphavantage_api_key")), 15)
->>>>>>> 6bd3a8a4
 }
 
 TICKER_LISTS_FOLDER = Path("docs/")
