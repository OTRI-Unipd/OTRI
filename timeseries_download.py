--- conflicted
+++ resolved
@@ -38,16 +38,10 @@
 from otri.utils.cli import CLI, CLIFlagOpt, CLIValueOpt
 
 # downloader : (obj, args, download delay)
-<<<<<<< HEAD
 PROVIDERS = {
     "YahooFinance": {"class": YahooTimeseries, "args": {}},
-    "AlphaVantage": {"class": AVTimeseries, "args": {"api_key": config.get_value("alphavantage_api_key")}}
-=======
-DOWNLOADERS = {
-    "YahooFinance": {"class": YahooTimeseries, "args": {}, "delay": 0},
-    "AlphaVantage": {"class": AVTimeseries, "args": {"api_key": config.get_value("alphavantage_api_key")}, "delay": 15},
-    "Tradier": {"class": TradierTimeseries, "args": {"api_key": config.get_value("tradier_api_key")}, "delay": 1}
->>>>>>> 70126d39
+    "AlphaVantage": {"class": AVTimeseries, "args": {"api_key": config.get_value("alphavantage_api_key")}},
+    "Tradier": {"class": TradierTimeseries, "args": {"api_key": config.get_value("tradier_api_key")}}
 }
 METADATA_TABLE = "metadata"
 ATOMS_TABLE = "atoms_b"
