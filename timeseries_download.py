--- conflicted
+++ resolved
@@ -4,25 +4,16 @@
 from otri.downloader.alphavantage_downloader import AVDownloader
 from typing import List, Dict
 from datetime import date, datetime, timedelta
-<<<<<<< HEAD
 
 import otri.utils.config as config
-=======
-from otri.utils.config import Config
->>>>>>> 1841f17a
 import json
 import time
 
 DATA_FOLDER = Path("data/")
 # downloader : (obj, download delay)
 DOWNLOADERS = {
-<<<<<<< HEAD
-    "YahooFinance": YahooDownloader(),
-    "AlphaVantage":  AVDownloader(config.get_value("alphavantage_api_key"))
-=======
     "YahooFinance": (YahooDownloader(), 0),
-    "AlphaVantage":  (AVDownloader(Config.get_config("alphavantage_api_key")), 15)
->>>>>>> 1841f17a
+    "AlphaVantage":  (AVDownloader(config.get_value("alphavantage_api_key")), 15)
 }
 
 TICKER_LISTS_FOLDER = Path("docs/")
