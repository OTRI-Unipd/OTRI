--- conflicted
+++ resolved
@@ -83,11 +83,7 @@
                         self.__get_streams_by_names(f.get_output_names()), self.state_dict)
 
         # Execute phase
-<<<<<<< HEAD
-        layer_index = 0;
-=======
         layer_index = 0
->>>>>>> d7c6e664
         layer = None
         while(True):
             layer = self.__layers[layer_index]
@@ -102,11 +98,7 @@
                         if f._has_outputted:
                             on_data_output()
                 if self.__is_all_finished():
-<<<<<<< HEAD
-                    break;
-=======
                     break
->>>>>>> d7c6e664
             # Ask the policy for the new layer index
             layer_index += layer.call_policy()
             if(layer_index &gt;= len(self.__layers)):
@@ -350,11 +342,7 @@
                         self.__get_streams_by_names(f.get_output_names()), self.state_dict)
 
         # Execute phase
-<<<<<<< HEAD
-        layer_index = 0;
-=======
         layer_index = 0
->>>>>>> d7c6e664
         layer = None
         while(True):
             layer = self.__layers[layer_index]
@@ -369,11 +357,7 @@
                         if f._has_outputted:
                             on_data_output()
                 if self.__is_all_finished():
-<<<<<<< HEAD
-                    break;
-=======
                     break
->>>>>>> d7c6e664
             # Ask the policy for the new layer index
             layer_index += layer.call_policy()
             if(layer_index &gt;= len(self.__layers)):
@@ -475,11 +459,7 @@
                     self.__get_streams_by_names(f.get_output_names()), self.state_dict)
 
     # Execute phase
-<<<<<<< HEAD
-    layer_index = 0;
-=======
     layer_index = 0
->>>>>>> d7c6e664
     layer = None
     while(True):
         layer = self.__layers[layer_index]
@@ -494,11 +474,7 @@
                     if f._has_outputted:
                         on_data_output()
             if self.__is_all_finished():
-<<<<<<< HEAD
-                break;
-=======
                 break
->>>>>>> d7c6e664
         # Ask the policy for the new layer index
         layer_index += layer.call_policy()
         if(layer_index &gt;= len(self.__layers)):
