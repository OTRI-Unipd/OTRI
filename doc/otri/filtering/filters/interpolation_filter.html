<!doctype html>
<html lang="en">
<head>
<meta charset="utf-8">
<meta name="viewport" content="width=device-width, initial-scale=1, minimum-scale=1" />
<meta name="generator" content="pdoc 0.8.3" />
<title>otri.filtering.filters.interpolation_filter API documentation</title>
<meta name="description" content="" />
<link rel="preload stylesheet" as="style" href="https://cdnjs.cloudflare.com/ajax/libs/10up-sanitize.css/11.0.1/sanitize.min.css" integrity="sha256-PK9q560IAAa6WVRRh76LtCaI8pjTJ2z11v0miyNNjrs=" crossorigin>
<link rel="preload stylesheet" as="style" href="https://cdnjs.cloudflare.com/ajax/libs/10up-sanitize.css/11.0.1/typography.min.css" integrity="sha256-7l/o7C8jubJiy74VsKTidCy1yBkRtiUGbVkYBylBqUg=" crossorigin>
<link rel="stylesheet preload" as="style" href="https://cdnjs.cloudflare.com/ajax/libs/highlight.js/9.18.1/styles/github.min.css" crossorigin>
<style>:root{--highlight-color:#fe9}.flex{display:flex !important}body{line-height:1.5em}#content{padding:20px}#sidebar{padding:30px;overflow:hidden}#sidebar > *:last-child{margin-bottom:2cm}.http-server-breadcrumbs{font-size:130%;margin:0 0 15px 0}#footer{font-size:.75em;padding:5px 30px;border-top:1px solid #ddd;text-align:right}#footer p{margin:0 0 0 1em;display:inline-block}#footer p:last-child{margin-right:30px}h1,h2,h3,h4,h5{font-weight:300}h1{font-size:2.5em;line-height:1.1em}h2{font-size:1.75em;margin:1em 0 .50em 0}h3{font-size:1.4em;margin:25px 0 10px 0}h4{margin:0;font-size:105%}h1:target,h2:target,h3:target,h4:target,h5:target,h6:target{background:var(--highlight-color);padding:.2em 0}a{color:#058;text-decoration:none;transition:color .3s ease-in-out}a:hover{color:#e82}.title code{font-weight:bold}h2[id^="header-"]{margin-top:2em}.ident{color:#900}pre code{background:#f8f8f8;font-size:.8em;line-height:1.4em}code{background:#f2f2f1;padding:1px 4px;overflow-wrap:break-word}h1 code{background:transparent}pre{background:#f8f8f8;border:0;border-top:1px solid #ccc;border-bottom:1px solid #ccc;margin:1em 0;padding:1ex}#http-server-module-list{display:flex;flex-flow:column}#http-server-module-list div{display:flex}#http-server-module-list dt{min-width:10%}#http-server-module-list p{margin-top:0}.toc ul,#index{list-style-type:none;margin:0;padding:0}#index code{background:transparent}#index h3{border-bottom:1px solid #ddd}#index ul{padding:0}#index h4{margin-top:.6em;font-weight:bold}@media (min-width:200ex){#index .two-column{column-count:2}}@media (min-width:300ex){#index .two-column{column-count:3}}dl{margin-bottom:2em}dl dl:last-child{margin-bottom:4em}dd{margin:0 0 1em 3em}#header-classes + dl > dd{margin-bottom:3em}dd dd{margin-left:2em}dd p{margin:10px 0}.name{background:#eee;font-weight:bold;font-size:.85em;padding:5px 10px;display:inline-block;min-width:40%}.name:hover{background:#e0e0e0}dt:target .name{background:var(--highlight-color)}.name > span:first-child{white-space:nowrap}.name.class > span:nth-child(2){margin-left:.4em}.inherited{color:#999;border-left:5px solid #eee;padding-left:1em}.inheritance em{font-style:normal;font-weight:bold}.desc h2{font-weight:400;font-size:1.25em}.desc h3{font-size:1em}.desc dt code{background:inherit}.source summary,.git-link-div{color:#666;text-align:right;font-weight:400;font-size:.8em;text-transform:uppercase}.source summary > *{white-space:nowrap;cursor:pointer}.git-link{color:inherit;margin-left:1em}.source pre{max-height:500px;overflow:auto;margin:0}.source pre code{font-size:12px;overflow:visible}.hlist{list-style:none}.hlist li{display:inline}.hlist li:after{content:',\2002'}.hlist li:last-child:after{content:none}.hlist .hlist{display:inline;padding-left:1em}img{max-width:100%}td{padding:0 .5em}.admonition{padding:.1em .5em;margin-bottom:1em}.admonition-title{font-weight:bold}.admonition.note,.admonition.info,.admonition.important{background:#aef}.admonition.todo,.admonition.versionadded,.admonition.tip,.admonition.hint{background:#dfd}.admonition.warning,.admonition.versionchanged,.admonition.deprecated{background:#fd4}.admonition.error,.admonition.danger,.admonition.caution{background:lightpink}</style>
<style media="screen and (min-width: 700px)">@media screen and (min-width:700px){#sidebar{width:30%;height:100vh;overflow:auto;position:sticky;top:0}#content{width:70%;max-width:100ch;padding:3em 4em;border-left:1px solid #ddd}pre code{font-size:1em}.item .name{font-size:1em}main{display:flex;flex-direction:row-reverse;justify-content:flex-end}.toc ul ul,#index ul{padding-left:1.5em}.toc > ul > li{margin-top:.5em}}</style>
<style media="print">@media print{#sidebar h1{page-break-before:always}.source{display:none}}@media print{*{background:transparent !important;color:#000 !important;box-shadow:none !important;text-shadow:none !important}a[href]:after{content:" (" attr(href) ")";font-size:90%}a[href][title]:after{content:none}abbr[title]:after{content:" (" attr(title) ")"}.ir a:after,a[href^="javascript:"]:after,a[href^="#"]:after{content:""}pre,blockquote{border:1px solid #999;page-break-inside:avoid}thead{display:table-header-group}tr,img{page-break-inside:avoid}img{max-width:100% !important}@page{margin:0.5cm}p,h2,h3{orphans:3;widows:3}h1,h2,h3,h4,h5,h6{page-break-after:avoid}}</style>
<script defer src="https://cdnjs.cloudflare.com/ajax/libs/highlight.js/9.18.1/highlight.min.js" integrity="sha256-eOgo0OtLL4cdq7RdwRUiGKLX9XsIJ7nGhWEKbohmVAQ=" crossorigin></script>
<script>window.addEventListener('DOMContentLoaded', () => hljs.initHighlighting())</script>
</head>
<body>
<main>
<article id="content">
<header>
<h1 class="title">Module <code>otri.filtering.filters.interpolation_filter</code></h1>
</header>
<section id="section-intro">
<details class="source">
<summary>
<span>Expand source code</span>
</summary>
<pre><code class="python">from ..filter import Filter, Stream, Sequence, Any, Mapping
from typing import Collection
from datetime import timedelta, datetime, time, date
from ...utils import time_handler as th
from numpy import interp


class InterpolationFilter(Filter):
    &#39;&#39;&#39;
    Interpolates value between two stream atoms if their time difference is greater than a given maximum interval.
    The resulting atoms will have given values interpolated.

    Inputs:
        Oredered by datetime atoms.
    Outputs:
<<<<<<< HEAD
        Atoms interpolated for the given target interval
=======
        Atoms interpolated at the desired frequency.
>>>>>>> d7c6e664
    &#39;&#39;&#39;

    def __init__(self, inputs: str, outputs: str, keys_to_interp: Collection[str]):
        &#39;&#39;&#39;
        Parameters:
            inputs : str
                Input stream name.
            outputs : str
                Output stream name.
            keys_to_interp : Collection[str]
                Collection of keys to update when calculating interpolation. Will be the only keys of the atoms (with datetime too).
            target_gap_seconds : str
                The target gap between atoms in seconds.
            working_hours : tuple(start, end)
                Tuple containing datetime for start hour minutes and seconds and end time. Values will be calculated inside these working hours only.
        &#39;&#39;&#39;
        super().__init__(
            inputs=[inputs],
            outputs=[outputs],
            input_count=1,
            output_count=1
        )
        self.keys_to_interp = keys_to_interp
<<<<<<< HEAD
        self.timeunit = InterpolationFilter.__timedelta_from_interval(interval=target_interval)
=======
>>>>>>> d7c6e664
        self.atom_buffer = None

    def _on_data(self, data, index):
        &#39;&#39;&#39;
        Waits for two atoms and interpolates the given dictionary values.
        &#39;&#39;&#39;
        if(self.atom_buffer == None):
            # Do nothing, just save the atom for the next iteration
            self.atom_buffer = data
        else:
<<<<<<< HEAD
            output_atoms = self.__create_missing_atoms(data)
            for atom in output_atoms:
                self._push_data(atom)

    def _on_inputs_closed(self):
        &#39;&#39;&#39;
        Pushes out the atom in the buffer and closes the outputs
        &#39;&#39;&#39;
        if(self.atom_buffer != None):
            self._push_data(self.atom_buffer)
            self.atom_buffer = None
        self._get_output().close()

    def __create_missing_atoms(self, atom: dict) -&gt; Any:
=======
            output_atoms = self._create_atoms(data)
            for atom in output_atoms:
                self._push_data(atom)

    def _create_atoms(self, B: dict) -&gt; Sequence[dict]:
        raise NotImplementedError()


class IntradayInterpolationFilter(InterpolationFilter):
    &#39;&#39;&#39;
    Interpolates value between two stream atoms if their time difference is greater than a given maximum interval.
    The resulting atoms will have given values interpolated.\n

    Inputs:\n
        Oredered by datetime atoms.\n
    Outputs:\n
        Atoms interpolated at the desired frequency.\n
    &#39;&#39;&#39;

    def __init__(self, inputs: str, outputs: str, keys_to_interp: Collection[str], target_gap_seconds: int = 60, working_hours: tuple = (time(hour=8), time(hour=20))):
        &#39;&#39;&#39;
        Parameters:\n
            inputs : str\n
                Input stream name.\n
            outputs : str\n
                Output stream name.\n
            keys_to_interp : Collection[str]\n
                Collection of keys to update when calculating interpolation. Will be the only keys of the atoms (with datetime too).\n
            target_gap_seconds : str\n
                The target gap between atoms in seconds.\n
            working_hours : tuple(start, end)\n
                Tuple containing datetime.time for start hour minutes and seconds and end time. Values will be calculated inside these working hours only.
                The start time must be earlier than end time by at least one target_gap_seconds seconds\n
        &#39;&#39;&#39;
        super().__init__(
            inputs=inputs,
            outputs=outputs,
            keys_to_interp=keys_to_interp
        )
        self.__gap_datetime = timedelta(seconds=target_gap_seconds)
        self.__working_hours = working_hours
        # Iterates through time of the day and resets on a new day
        self.__instant_iterator = working_hours[0]

    def _create_atoms(self, B: dict) -&gt; Any:
>>>>>>> d7c6e664
        &#39;&#39;&#39;
        Pushes into the output stream the current self.atom_buffer and all the interpolated atoms between that and the give atom.\n
        &#39;&#39;&#39;
<<<<<<< HEAD
        atom1_datetime = th.str_to_datetime(self.atom_buffer[&#39;datetime&#39;])
        atom2_datetime = th.str_to_datetime(atom[&#39;datetime&#39;])
        atom12_dt_diff = (atom2_datetime - atom1_datetime).total_seconds()
        new_atom_datetime = atom1_datetime + self.timeunit
        output_atoms = list()
        # Place the current atom_buffer into the output
        output_atoms.append(self.atom_buffer)

        while(new_atom_datetime &lt; atom2_datetime):
            new_atom = {}
            new_atom[&#39;datetime&#39;] = th.datetime_to_str(new_atom_datetime)
            progress = (new_atom_datetime -
                        atom1_datetime).total_seconds() / atom12_dt_diff
            for key in self.keys_to_interp:
                new_atom[key] = self.atom_buffer[key] + (atom[key] - self.atom_buffer[key]) * progress
            output_atoms.append(new_atom)

            new_atom_datetime = new_atom_datetime + self.timeunit
        self.atom_buffer = atom
        return output_atoms
=======
        A_datetime = th.str_to_datetime(self.atom_buffer[&#39;datetime&#39;])
        B_datetime = th.str_to_datetime(B[&#39;datetime&#39;])
        A_epoch = th.datetime_to_epoch(A_datetime)
        B_epoch = th.datetime_to_epoch(B_datetime)

        interp_instants = []

        # Interpolate from the starting hour for the first atom
        if not hasattr(self, &#34;cur_day&#34;):
            self.cur_day = A_datetime.date()
            self.__instant_iterator = self.__working_hours[0]

        while(self.__instant_iterator &lt;= th.datetime_to_time(A_datetime) and self.__instant_iterator &lt;= self.__working_hours[1]):
            interp_instants.append(th.datetime_to_epoch(datetime.combine(A_datetime.date(), self.__instant_iterator)))
            self.__instant_iterator = th.sum_time(self.__instant_iterator, self.__gap_datetime)
        
        # Interpolate between the two atoms
        while(self.cur_day &lt; B_datetime.date()):
            while(self.__instant_iterator &lt;= self.__working_hours[1]):
                interp_instants.append(th.datetime_to_epoch(datetime.combine(self.cur_day, self.__instant_iterator)))
                self.__instant_iterator = th.sum_time(self.__instant_iterator, self.__gap_datetime)
            self.cur_day += timedelta(days=1)
            self.__instant_iterator = self.__working_hours[0]
>>>>>>> d7c6e664

        # Reached the B day
        while(self.__instant_iterator &lt;= th.datetime_to_time(B_datetime) and self.__instant_iterator &lt;= self.__working_hours[1]):
            interp_instants.append(th.datetime_to_epoch(datetime.combine(self.cur_day, self.__instant_iterator)))
            self.__instant_iterator = th.sum_time(self.__instant_iterator, self.__gap_datetime)
            
        output_atoms = []
        interp_values = {}
        for key in self.keys_to_interp:
            interp_values[key] = interp(
                x = interp_instants,
                xp = [A_epoch, B_epoch],
                fp = [float(self.atom_buffer[key]), float(B[key])]
            )
        
        for i in range(len(interp_instants)):
            atom = {}
            atom[&#39;datetime&#39;] = th.datetime_to_str(datetime.utcfromtimestamp(interp_instants[i]))
            for key in self.keys_to_interp:
                atom[key] = interp_values[key][i]
            output_atoms.append(atom)

        return output_atoms</code></pre>
</details>
</section>
<section>
</section>
<section>
</section>
<section>
</section>
<section>
<h2 class="section-title" id="header-classes">Classes</h2>
<dl>
<dt id="otri.filtering.filters.interpolation_filter.InterpolationFilter"><code class="flex name class">
<span>class <span class="ident">InterpolationFilter</span></span>
<span>(</span><span>inputs: str, outputs: str, keys_to_interp: Collection[str])</span>
</code></dt>
<dd>
<div class="desc"><p>Interpolates value between two stream atoms if their time difference is greater than a given maximum interval.
The resulting atoms will have given values interpolated.</p>
<h2 id="inputs">Inputs</h2>
<p>Oredered by datetime atoms.</p>
<h2 id="outputs">Outputs</h2>
<<<<<<< HEAD
<p>Atoms interpolated for the given target interval</p>
=======
<p>Atoms interpolated at the desired frequency.</p>
>>>>>>> d7c6e664
<h2 id="parameters">Parameters</h2>
<p>inputs : str
Input stream name.
outputs : str
Output stream name.
keys_to_interp : Collection[str]
Collection of keys to update when calculating interpolation. Will be the only keys of the atoms (with datetime too).
target_gap_seconds : str
The target gap between atoms in seconds.
working_hours : tuple(start, end)
Tuple containing datetime for start hour minutes and seconds and end time. Values will be calculated inside these working hours only.</p></div>
<details class="source">
<summary>
<span>Expand source code</span>
</summary>
<pre><code class="python">class InterpolationFilter(Filter):
    &#39;&#39;&#39;
    Interpolates value between two stream atoms if their time difference is greater than a given maximum interval.
    The resulting atoms will have given values interpolated.

    Inputs:
        Oredered by datetime atoms.
    Outputs:
<<<<<<< HEAD
        Atoms interpolated for the given target interval
=======
        Atoms interpolated at the desired frequency.
>>>>>>> d7c6e664
    &#39;&#39;&#39;

    def __init__(self, inputs: str, outputs: str, keys_to_interp: Collection[str]):
        &#39;&#39;&#39;
        Parameters:
            inputs : str
                Input stream name.
            outputs : str
                Output stream name.
            keys_to_interp : Collection[str]
                Collection of keys to update when calculating interpolation. Will be the only keys of the atoms (with datetime too).
            target_gap_seconds : str
                The target gap between atoms in seconds.
            working_hours : tuple(start, end)
                Tuple containing datetime for start hour minutes and seconds and end time. Values will be calculated inside these working hours only.
        &#39;&#39;&#39;
        super().__init__(
            inputs=[inputs],
            outputs=[outputs],
            input_count=1,
            output_count=1
        )
        self.keys_to_interp = keys_to_interp
<<<<<<< HEAD
        self.timeunit = InterpolationFilter.__timedelta_from_interval(interval=target_interval)
        self.atom_buffer = None

    def _on_data(self, data, index):
        &#39;&#39;&#39;
        Waits for two atoms and interpolates the given dictionary values.
        &#39;&#39;&#39;
        if(self.atom_buffer == None):
            # Do nothing, just save the atom for the next iteration
            self.atom_buffer = data
        else:
            output_atoms = self.__create_missing_atoms(data)
            for atom in output_atoms:
                self._push_data(atom)

    def _on_inputs_closed(self):
=======
        self.atom_buffer = None

    def _on_data(self, data, index):
>>>>>>> d7c6e664
        &#39;&#39;&#39;
        Pushes out the atom in the buffer and closes the outputs
        &#39;&#39;&#39;
<<<<<<< HEAD
        if(self.atom_buffer != None):
            self._push_data(self.atom_buffer)
            self.atom_buffer = None
        self._get_output().close()

    def __create_missing_atoms(self, atom: dict) -&gt; Any:
        &#39;&#39;&#39;
        Pushes into the output stream the current self.atom_buffer and all the interpolated atoms between that and the give atom.
        &#39;&#39;&#39;
        atom1_datetime = th.str_to_datetime(self.atom_buffer[&#39;datetime&#39;])
        atom2_datetime = th.str_to_datetime(atom[&#39;datetime&#39;])
        atom12_dt_diff = (atom2_datetime - atom1_datetime).total_seconds()
        new_atom_datetime = atom1_datetime + self.timeunit
        output_atoms = list()
        # Place the current atom_buffer into the output
        output_atoms.append(self.atom_buffer)

        while(new_atom_datetime &lt; atom2_datetime):
            new_atom = {}
            new_atom[&#39;datetime&#39;] = th.datetime_to_str(new_atom_datetime)
            progress = (new_atom_datetime -
                        atom1_datetime).total_seconds() / atom12_dt_diff
            for key in self.keys_to_interp:
                new_atom[key] = self.atom_buffer[key] + (atom[key] - self.atom_buffer[key]) * progress
            output_atoms.append(new_atom)

            new_atom_datetime = new_atom_datetime + self.timeunit
        self.atom_buffer = atom
        return output_atoms

    @staticmethod
    def __timedelta_from_interval(interval: str) -&gt; timedelta:
        &#39;&#39;&#39;
        Returns the unit timedelta given the interval.
=======
        if(self.atom_buffer == None):
            # Do nothing, just save the atom for the next iteration
            self.atom_buffer = data
        else:
            output_atoms = self._create_atoms(data)
            for atom in output_atoms:
                self._push_data(atom)
>>>>>>> d7c6e664

    def _create_atoms(self, B: dict) -&gt; Sequence[dict]:
        raise NotImplementedError()</code></pre>
</details>
<h3>Ancestors</h3>
<ul class="hlist">
<li><a title="otri.filtering.filter.Filter" href="../filter.html#otri.filtering.filter.Filter">Filter</a></li>
</ul>
<<<<<<< HEAD
=======
<h3>Subclasses</h3>
<ul class="hlist">
<li><a title="otri.filtering.filters.interpolation_filter.IntradayInterpolationFilter" href="#otri.filtering.filters.interpolation_filter.IntradayInterpolationFilter">IntradayInterpolationFilter</a></li>
</ul>
<h3>Inherited members</h3>
<ul class="hlist">
<li><code><b><a title="otri.filtering.filter.Filter" href="../filter.html#otri.filtering.filter.Filter">Filter</a></b></code>:
<ul class="hlist">
<li><code><a title="otri.filtering.filter.Filter.execute" href="../filter.html#otri.filtering.filter.Filter.execute">execute</a></code></li>
<li><code><a title="otri.filtering.filter.Filter.get_input_names" href="../filter.html#otri.filtering.filter.Filter.get_input_names">get_input_names</a></code></li>
<li><code><a title="otri.filtering.filter.Filter.get_output_names" href="../filter.html#otri.filtering.filter.Filter.get_output_names">get_output_names</a></code></li>
<li><code><a title="otri.filtering.filter.Filter.setup" href="../filter.html#otri.filtering.filter.Filter.setup">setup</a></code></li>
</ul>
</li>
</ul>
</dd>
<dt id="otri.filtering.filters.interpolation_filter.IntradayInterpolationFilter"><code class="flex name class">
<span>class <span class="ident">IntradayInterpolationFilter</span></span>
<span>(</span><span>inputs: str, outputs: str, keys_to_interp: Collection[str], target_gap_seconds: int = 60, working_hours: tuple = (datetime.time(8, 0), datetime.time(20, 0)))</span>
</code></dt>
<dd>
<div class="desc"><p>Interpolates value between two stream atoms if their time difference is greater than a given maximum interval.
The resulting atoms will have given values interpolated.</p>
<h2 id="inputs">Inputs</h2>
<p>Oredered by datetime atoms.</p>
<h2 id="outputs">Outputs</h2>
<p>Atoms interpolated at the desired frequency.</p>
<h2 id="parameters">Parameters</h2>
<p>inputs : str</p>
<pre><code>Input stream name.
</code></pre>
<p>outputs : str</p>
<pre><code>Output stream name.
</code></pre>
<p>keys_to_interp : Collection[str]</p>
<pre><code>Collection of keys to update when calculating interpolation. Will be the only keys of the atoms (with datetime too).
</code></pre>
<p>target_gap_seconds : str</p>
<pre><code>The target gap between atoms in seconds.
</code></pre>
<p>working_hours : tuple(start, end)</p>
<pre><code>Tuple containing datetime.time for start hour minutes and seconds and end time. Values will be calculated inside these working hours only.
The start time must be earlier than end time by at least one target_gap_seconds seconds
</code></pre></div>
<details class="source">
<summary>
<span>Expand source code</span>
</summary>
<pre><code class="python">class IntradayInterpolationFilter(InterpolationFilter):
    &#39;&#39;&#39;
    Interpolates value between two stream atoms if their time difference is greater than a given maximum interval.
    The resulting atoms will have given values interpolated.\n

    Inputs:\n
        Oredered by datetime atoms.\n
    Outputs:\n
        Atoms interpolated at the desired frequency.\n
    &#39;&#39;&#39;

    def __init__(self, inputs: str, outputs: str, keys_to_interp: Collection[str], target_gap_seconds: int = 60, working_hours: tuple = (time(hour=8), time(hour=20))):
        &#39;&#39;&#39;
        Parameters:\n
            inputs : str\n
                Input stream name.\n
            outputs : str\n
                Output stream name.\n
            keys_to_interp : Collection[str]\n
                Collection of keys to update when calculating interpolation. Will be the only keys of the atoms (with datetime too).\n
            target_gap_seconds : str\n
                The target gap between atoms in seconds.\n
            working_hours : tuple(start, end)\n
                Tuple containing datetime.time for start hour minutes and seconds and end time. Values will be calculated inside these working hours only.
                The start time must be earlier than end time by at least one target_gap_seconds seconds\n
        &#39;&#39;&#39;
        super().__init__(
            inputs=inputs,
            outputs=outputs,
            keys_to_interp=keys_to_interp
        )
        self.__gap_datetime = timedelta(seconds=target_gap_seconds)
        self.__working_hours = working_hours
        # Iterates through time of the day and resets on a new day
        self.__instant_iterator = working_hours[0]

    def _create_atoms(self, B: dict) -&gt; Any:
        &#39;&#39;&#39;
        Pushes into the output stream the current self.atom_buffer and all the interpolated atoms between that and the give atom.\n
        &#39;&#39;&#39;
        A_datetime = th.str_to_datetime(self.atom_buffer[&#39;datetime&#39;])
        B_datetime = th.str_to_datetime(B[&#39;datetime&#39;])
        A_epoch = th.datetime_to_epoch(A_datetime)
        B_epoch = th.datetime_to_epoch(B_datetime)

        interp_instants = []

        # Interpolate from the starting hour for the first atom
        if not hasattr(self, &#34;cur_day&#34;):
            self.cur_day = A_datetime.date()
            self.__instant_iterator = self.__working_hours[0]

        while(self.__instant_iterator &lt;= th.datetime_to_time(A_datetime) and self.__instant_iterator &lt;= self.__working_hours[1]):
            interp_instants.append(th.datetime_to_epoch(datetime.combine(A_datetime.date(), self.__instant_iterator)))
            self.__instant_iterator = th.sum_time(self.__instant_iterator, self.__gap_datetime)
        
        # Interpolate between the two atoms
        while(self.cur_day &lt; B_datetime.date()):
            while(self.__instant_iterator &lt;= self.__working_hours[1]):
                interp_instants.append(th.datetime_to_epoch(datetime.combine(self.cur_day, self.__instant_iterator)))
                self.__instant_iterator = th.sum_time(self.__instant_iterator, self.__gap_datetime)
            self.cur_day += timedelta(days=1)
            self.__instant_iterator = self.__working_hours[0]

        # Reached the B day
        while(self.__instant_iterator &lt;= th.datetime_to_time(B_datetime) and self.__instant_iterator &lt;= self.__working_hours[1]):
            interp_instants.append(th.datetime_to_epoch(datetime.combine(self.cur_day, self.__instant_iterator)))
            self.__instant_iterator = th.sum_time(self.__instant_iterator, self.__gap_datetime)
            
        output_atoms = []
        interp_values = {}
        for key in self.keys_to_interp:
            interp_values[key] = interp(
                x = interp_instants,
                xp = [A_epoch, B_epoch],
                fp = [float(self.atom_buffer[key]), float(B[key])]
            )
        
        for i in range(len(interp_instants)):
            atom = {}
            atom[&#39;datetime&#39;] = th.datetime_to_str(datetime.utcfromtimestamp(interp_instants[i]))
            for key in self.keys_to_interp:
                atom[key] = interp_values[key][i]
            output_atoms.append(atom)

        return output_atoms</code></pre>
</details>
<h3>Ancestors</h3>
<ul class="hlist">
<li><a title="otri.filtering.filters.interpolation_filter.InterpolationFilter" href="#otri.filtering.filters.interpolation_filter.InterpolationFilter">InterpolationFilter</a></li>
<li><a title="otri.filtering.filter.Filter" href="../filter.html#otri.filtering.filter.Filter">Filter</a></li>
</ul>
>>>>>>> d7c6e664
<h3>Inherited members</h3>
<ul class="hlist">
<li><code><b><a title="otri.filtering.filters.interpolation_filter.InterpolationFilter" href="#otri.filtering.filters.interpolation_filter.InterpolationFilter">InterpolationFilter</a></b></code>:
<ul class="hlist">
<<<<<<< HEAD
<li><code><a title="otri.filtering.filter.Filter.execute" href="../filter.html#otri.filtering.filter.Filter.execute">execute</a></code></li>
<li><code><a title="otri.filtering.filter.Filter.get_input_names" href="../filter.html#otri.filtering.filter.Filter.get_input_names">get_input_names</a></code></li>
<li><code><a title="otri.filtering.filter.Filter.get_output_names" href="../filter.html#otri.filtering.filter.Filter.get_output_names">get_output_names</a></code></li>
<li><code><a title="otri.filtering.filter.Filter.setup" href="../filter.html#otri.filtering.filter.Filter.setup">setup</a></code></li>
=======
<li><code><a title="otri.filtering.filters.interpolation_filter.InterpolationFilter.execute" href="../filter.html#otri.filtering.filter.Filter.execute">execute</a></code></li>
<li><code><a title="otri.filtering.filters.interpolation_filter.InterpolationFilter.get_input_names" href="../filter.html#otri.filtering.filter.Filter.get_input_names">get_input_names</a></code></li>
<li><code><a title="otri.filtering.filters.interpolation_filter.InterpolationFilter.get_output_names" href="../filter.html#otri.filtering.filter.Filter.get_output_names">get_output_names</a></code></li>
<li><code><a title="otri.filtering.filters.interpolation_filter.InterpolationFilter.setup" href="../filter.html#otri.filtering.filter.Filter.setup">setup</a></code></li>
>>>>>>> d7c6e664
</ul>
</li>
</ul>
</dd>
</dl>
</section>
</article>
<nav id="sidebar">
<h1>Index</h1>
<div class="toc">
<ul></ul>
</div>
<ul id="index">
<li><h3>Super-module</h3>
<ul>
<li><code><a title="otri.filtering.filters" href="index.html">otri.filtering.filters</a></code></li>
</ul>
</li>
<li><h3><a href="#header-classes">Classes</a></h3>
<ul>
<li>
<h4><code><a title="otri.filtering.filters.interpolation_filter.InterpolationFilter" href="#otri.filtering.filters.interpolation_filter.InterpolationFilter">InterpolationFilter</a></code></h4>
<<<<<<< HEAD
=======
</li>
<li>
<h4><code><a title="otri.filtering.filters.interpolation_filter.IntradayInterpolationFilter" href="#otri.filtering.filters.interpolation_filter.IntradayInterpolationFilter">IntradayInterpolationFilter</a></code></h4>
>>>>>>> d7c6e664
</li>
</ul>
</li>
</ul>
</nav>
</main>
<footer id="footer">
<p>Generated by <a href="https://pdoc3.github.io/pdoc"><cite>pdoc</cite> 0.8.3</a>.</p>
</footer>
</body>
</html><|MERGE_RESOLUTION|>--- conflicted
+++ resolved
@@ -41,11 +41,7 @@
     Inputs:
         Oredered by datetime atoms.
     Outputs:
-<<<<<<< HEAD
-        Atoms interpolated for the given target interval
-=======
         Atoms interpolated at the desired frequency.
->>>>>>> d7c6e664
     &#39;&#39;&#39;
 
     def __init__(self, inputs: str, outputs: str, keys_to_interp: Collection[str]):
@@ -69,10 +65,6 @@
             output_count=1
         )
         self.keys_to_interp = keys_to_interp
-<<<<<<< HEAD
-        self.timeunit = InterpolationFilter.__timedelta_from_interval(interval=target_interval)
-=======
->>>>>>> d7c6e664
         self.atom_buffer = None
 
     def _on_data(self, data, index):
@@ -83,22 +75,6 @@
             # Do nothing, just save the atom for the next iteration
             self.atom_buffer = data
         else:
-<<<<<<< HEAD
-            output_atoms = self.__create_missing_atoms(data)
-            for atom in output_atoms:
-                self._push_data(atom)
-
-    def _on_inputs_closed(self):
-        &#39;&#39;&#39;
-        Pushes out the atom in the buffer and closes the outputs
-        &#39;&#39;&#39;
-        if(self.atom_buffer != None):
-            self._push_data(self.atom_buffer)
-            self.atom_buffer = None
-        self._get_output().close()
-
-    def __create_missing_atoms(self, atom: dict) -&gt; Any:
-=======
             output_atoms = self._create_atoms(data)
             for atom in output_atoms:
                 self._push_data(atom)
@@ -144,32 +120,9 @@
         self.__instant_iterator = working_hours[0]
 
     def _create_atoms(self, B: dict) -&gt; Any:
->>>>>>> d7c6e664
         &#39;&#39;&#39;
         Pushes into the output stream the current self.atom_buffer and all the interpolated atoms between that and the give atom.\n
         &#39;&#39;&#39;
-<<<<<<< HEAD
-        atom1_datetime = th.str_to_datetime(self.atom_buffer[&#39;datetime&#39;])
-        atom2_datetime = th.str_to_datetime(atom[&#39;datetime&#39;])
-        atom12_dt_diff = (atom2_datetime - atom1_datetime).total_seconds()
-        new_atom_datetime = atom1_datetime + self.timeunit
-        output_atoms = list()
-        # Place the current atom_buffer into the output
-        output_atoms.append(self.atom_buffer)
-
-        while(new_atom_datetime &lt; atom2_datetime):
-            new_atom = {}
-            new_atom[&#39;datetime&#39;] = th.datetime_to_str(new_atom_datetime)
-            progress = (new_atom_datetime -
-                        atom1_datetime).total_seconds() / atom12_dt_diff
-            for key in self.keys_to_interp:
-                new_atom[key] = self.atom_buffer[key] + (atom[key] - self.atom_buffer[key]) * progress
-            output_atoms.append(new_atom)
-
-            new_atom_datetime = new_atom_datetime + self.timeunit
-        self.atom_buffer = atom
-        return output_atoms
-=======
         A_datetime = th.str_to_datetime(self.atom_buffer[&#39;datetime&#39;])
         B_datetime = th.str_to_datetime(B[&#39;datetime&#39;])
         A_epoch = th.datetime_to_epoch(A_datetime)
@@ -193,7 +146,6 @@
                 self.__instant_iterator = th.sum_time(self.__instant_iterator, self.__gap_datetime)
             self.cur_day += timedelta(days=1)
             self.__instant_iterator = self.__working_hours[0]
->>>>>>> d7c6e664
 
         # Reached the B day
         while(self.__instant_iterator &lt;= th.datetime_to_time(B_datetime) and self.__instant_iterator &lt;= self.__working_hours[1]):
@@ -238,11 +190,7 @@
 <h2 id="inputs">Inputs</h2>
 <p>Oredered by datetime atoms.</p>
 <h2 id="outputs">Outputs</h2>
-<<<<<<< HEAD
-<p>Atoms interpolated for the given target interval</p>
-=======
 <p>Atoms interpolated at the desired frequency.</p>
->>>>>>> d7c6e664
 <h2 id="parameters">Parameters</h2>
 <p>inputs : str
 Input stream name.
@@ -266,11 +214,7 @@
     Inputs:
         Oredered by datetime atoms.
     Outputs:
-<<<<<<< HEAD
-        Atoms interpolated for the given target interval
-=======
         Atoms interpolated at the desired frequency.
->>>>>>> d7c6e664
     &#39;&#39;&#39;
 
     def __init__(self, inputs: str, outputs: str, keys_to_interp: Collection[str]):
@@ -294,67 +238,12 @@
             output_count=1
         )
         self.keys_to_interp = keys_to_interp
-<<<<<<< HEAD
-        self.timeunit = InterpolationFilter.__timedelta_from_interval(interval=target_interval)
         self.atom_buffer = None
 
     def _on_data(self, data, index):
         &#39;&#39;&#39;
         Waits for two atoms and interpolates the given dictionary values.
         &#39;&#39;&#39;
-        if(self.atom_buffer == None):
-            # Do nothing, just save the atom for the next iteration
-            self.atom_buffer = data
-        else:
-            output_atoms = self.__create_missing_atoms(data)
-            for atom in output_atoms:
-                self._push_data(atom)
-
-    def _on_inputs_closed(self):
-=======
-        self.atom_buffer = None
-
-    def _on_data(self, data, index):
->>>>>>> d7c6e664
-        &#39;&#39;&#39;
-        Pushes out the atom in the buffer and closes the outputs
-        &#39;&#39;&#39;
-<<<<<<< HEAD
-        if(self.atom_buffer != None):
-            self._push_data(self.atom_buffer)
-            self.atom_buffer = None
-        self._get_output().close()
-
-    def __create_missing_atoms(self, atom: dict) -&gt; Any:
-        &#39;&#39;&#39;
-        Pushes into the output stream the current self.atom_buffer and all the interpolated atoms between that and the give atom.
-        &#39;&#39;&#39;
-        atom1_datetime = th.str_to_datetime(self.atom_buffer[&#39;datetime&#39;])
-        atom2_datetime = th.str_to_datetime(atom[&#39;datetime&#39;])
-        atom12_dt_diff = (atom2_datetime - atom1_datetime).total_seconds()
-        new_atom_datetime = atom1_datetime + self.timeunit
-        output_atoms = list()
-        # Place the current atom_buffer into the output
-        output_atoms.append(self.atom_buffer)
-
-        while(new_atom_datetime &lt; atom2_datetime):
-            new_atom = {}
-            new_atom[&#39;datetime&#39;] = th.datetime_to_str(new_atom_datetime)
-            progress = (new_atom_datetime -
-                        atom1_datetime).total_seconds() / atom12_dt_diff
-            for key in self.keys_to_interp:
-                new_atom[key] = self.atom_buffer[key] + (atom[key] - self.atom_buffer[key]) * progress
-            output_atoms.append(new_atom)
-
-            new_atom_datetime = new_atom_datetime + self.timeunit
-        self.atom_buffer = atom
-        return output_atoms
-
-    @staticmethod
-    def __timedelta_from_interval(interval: str) -&gt; timedelta:
-        &#39;&#39;&#39;
-        Returns the unit timedelta given the interval.
-=======
         if(self.atom_buffer == None):
             # Do nothing, just save the atom for the next iteration
             self.atom_buffer = data
@@ -362,7 +251,6 @@
             output_atoms = self._create_atoms(data)
             for atom in output_atoms:
                 self._push_data(atom)
->>>>>>> d7c6e664
 
     def _create_atoms(self, B: dict) -&gt; Sequence[dict]:
         raise NotImplementedError()</code></pre>
@@ -371,8 +259,6 @@
 <ul class="hlist">
 <li><a title="otri.filtering.filter.Filter" href="../filter.html#otri.filtering.filter.Filter">Filter</a></li>
 </ul>
-<<<<<<< HEAD
-=======
 <h3>Subclasses</h3>
 <ul class="hlist">
 <li><a title="otri.filtering.filters.interpolation_filter.IntradayInterpolationFilter" href="#otri.filtering.filters.interpolation_filter.IntradayInterpolationFilter">IntradayInterpolationFilter</a></li>
@@ -513,22 +399,14 @@
 <li><a title="otri.filtering.filters.interpolation_filter.InterpolationFilter" href="#otri.filtering.filters.interpolation_filter.InterpolationFilter">InterpolationFilter</a></li>
 <li><a title="otri.filtering.filter.Filter" href="../filter.html#otri.filtering.filter.Filter">Filter</a></li>
 </ul>
->>>>>>> d7c6e664
 <h3>Inherited members</h3>
 <ul class="hlist">
 <li><code><b><a title="otri.filtering.filters.interpolation_filter.InterpolationFilter" href="#otri.filtering.filters.interpolation_filter.InterpolationFilter">InterpolationFilter</a></b></code>:
 <ul class="hlist">
-<<<<<<< HEAD
-<li><code><a title="otri.filtering.filter.Filter.execute" href="../filter.html#otri.filtering.filter.Filter.execute">execute</a></code></li>
-<li><code><a title="otri.filtering.filter.Filter.get_input_names" href="../filter.html#otri.filtering.filter.Filter.get_input_names">get_input_names</a></code></li>
-<li><code><a title="otri.filtering.filter.Filter.get_output_names" href="../filter.html#otri.filtering.filter.Filter.get_output_names">get_output_names</a></code></li>
-<li><code><a title="otri.filtering.filter.Filter.setup" href="../filter.html#otri.filtering.filter.Filter.setup">setup</a></code></li>
-=======
 <li><code><a title="otri.filtering.filters.interpolation_filter.InterpolationFilter.execute" href="../filter.html#otri.filtering.filter.Filter.execute">execute</a></code></li>
 <li><code><a title="otri.filtering.filters.interpolation_filter.InterpolationFilter.get_input_names" href="../filter.html#otri.filtering.filter.Filter.get_input_names">get_input_names</a></code></li>
 <li><code><a title="otri.filtering.filters.interpolation_filter.InterpolationFilter.get_output_names" href="../filter.html#otri.filtering.filter.Filter.get_output_names">get_output_names</a></code></li>
 <li><code><a title="otri.filtering.filters.interpolation_filter.InterpolationFilter.setup" href="../filter.html#otri.filtering.filter.Filter.setup">setup</a></code></li>
->>>>>>> d7c6e664
 </ul>
 </li>
 </ul>
@@ -551,12 +429,9 @@
 <ul>
 <li>
 <h4><code><a title="otri.filtering.filters.interpolation_filter.InterpolationFilter" href="#otri.filtering.filters.interpolation_filter.InterpolationFilter">InterpolationFilter</a></code></h4>
-<<<<<<< HEAD
-=======
 </li>
 <li>
 <h4><code><a title="otri.filtering.filters.interpolation_filter.IntradayInterpolationFilter" href="#otri.filtering.filters.interpolation_filter.IntradayInterpolationFilter">IntradayInterpolationFilter</a></code></h4>
->>>>>>> d7c6e664
 </li>
 </ul>
 </li>
