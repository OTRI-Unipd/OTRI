"""
Module to calculate autocorrelation within a single ticker at various distances.
"""

__autor__ = "Riccardo De Zen <riccardodezen98@gmail.com>, Luca Crema <lc.crema@hotmail.com>"
__version__ = "0.2"
__all__ = ['autocorrelation']

from otri.filtering.filter_net import FilterNet, FilterLayer, EXEC_AND_PASS, BACK_IF_NO_OUTPUT
from otri.filtering.stream import Stream
from otri.filtering.filters.interpolation_filter import InterpolationFilter
from otri.filtering.filters.phase_filter import PhaseMulFilter, PhaseDeltaFilter
from otri.filtering.filters.statistics_filter import StatisticsFilter
from otri.filtering.filters.generic_filter import GenericFilter
from otri.database.postgresql_adapter import PostgreSQLAdapter, DatabaseQuery
from otri.utils import config, logger as log
from pathlib import Path
from typing import Mapping, Collection
#import matplotlib.pyplot as plt
import json
import time

DATABASE_TABLE = "atoms_b"
DB_TICKER_QUERY = "data_json->>'ticker' = '{}' AND data_json->>'provider' = 'yahoo finance' ORDER BY data_json->>'datetime'"
def query_lambda(ticker): return DB_TICKER_QUERY.format(ticker)
RUSSELL_3000_FILE = Path("docs/russell3000.json")

def autocorrelation(input_stream: Stream, atom_keys: Collection, distance: int = 1) -> Mapping:
    '''
    Calculates autocorrelation of the given stream using the difference between atoms values.

    Parameters:
        input_stream : Stream
            Stream of atoms from the same ticker ordered by timestamp.
        atom_keys : Collection
            Collection of keys to calculate autocorrelation of.
        distance : int
            Autocorrelation distance in minutes.
            Value of c in a[i] * a[i+c].
    Returns:
        Mapping containing value of autocorrelation for given keys.
    '''

    start_time = time.time()

    autocorr_list = FilterNet([
        FilterLayer([
            # Tuple extractor
            GenericFilter(
                inputs="db_tuples",
                outputs="db_atoms",
                operation=lambda element: element[0]
            )
        ], EXEC_AND_PASS),
        FilterLayer([
            # Interpolation
            InterpolationFilter(
                inputs="db_atoms",
                outputs="interp_atoms",
                keys_to_interp=atom_keys,
                target_interval="minutes"
            )
        ], EXEC_AND_PASS),
        FilterLayer([
            # Delta
            PhaseDeltaFilter(
                inputs="interp_atoms",
                outputs="delta_atoms",
                keys_to_change=atom_keys,
                distance=1
            )
        ], EXEC_AND_PASS),
        FilterLayer([
            # Phase multiplication
            PhaseMulFilter(
                inputs="delta_atoms",
                outputs="mult_atoms",
                keys_to_change=atom_keys,
                distance=distance
            )
        ], EXEC_AND_PASS),
        FilterLayer([
            # Phase multiplication
            StatisticsFilter(
                inputs="mult_atoms",
                outputs="out_atoms",
                keys=atom_keys
            ).calc_avg("autocorrelation").calc_count("count")
        ], EXEC_AND_PASS)
    ]).execute({"db_tuples": input_stream})

    time_took = time.time() - start_time
    count_stats = autocorr_list.state("count",{})
    count = count_stats.get('close',0)

    print("Took {} seconds to compute {} atoms, {} atoms/second".format(
            time_took, count, count/time_took))

    return autocorr_list.state("autocorrelation",0)


KEYS_TO_CHANGE = ("open", "high", "low", "close")

if __name__ == "__main__":
    db_adapter = PostgreSQLAdapter(
        username=config.get_value("postgre_username"),
        password=config.get_value("postgre_password"),
        host=config.get_value("postgre_host"))

    tickers_dict = json.load(RUSSELL_3000_FILE.open("r"))
    tickers = [ticker['ticker'] for ticker in tickers_dict['tickers']]
    for ticker in tickers:
        db_stream = db_adapter.stream(
            DatabaseQuery(DATABASE_TABLE, query_lambda(ticker)),
            batch_size=1000
        )
<<<<<<< HEAD

        print("{} auto-correlation: {}".format(ticker, autocorrelation(db_stream, KEYS_TO_CHANGE)))
=======
        db_stream_2 = db_adapter.stream(
            DatabaseQuery(DATABASE_TABLE, query_lambda(ticker)),
            batch_size=3000
            )

        log.i("Beginning ")

        start_time = time.time()

        log.i("{} auto-correlation: {}".format(ticker, autocorrelation(db_stream_1, KEYS_TO_CHANGE)))
        log.i("Autocorr v1 took {} seconds to complete".format(
            time.time() - start_time))
        start_time = time.time()
        log.i("{} auto-correlation delta: {}".format(ticker, autocorrelation_delta(db_stream_2, KEYS_TO_CHANGE)))
        log.i("Autocorr v2 took {} seconds to complete".format(
            time.time() - start_time))
>>>>>>> 3df4aee0
<|MERGE_RESOLUTION|>--- conflicted
+++ resolved
@@ -93,7 +93,7 @@
     count_stats = autocorr_list.state("count",{})
     count = count_stats.get('close',0)
 
-    print("Took {} seconds to compute {} atoms, {} atoms/second".format(
+    log.d("Took {} seconds to compute {} atoms, {} atoms/second".format(
             time_took, count, count/time_took))
 
     return autocorr_list.state("autocorrelation",0)
@@ -114,24 +114,5 @@
             DatabaseQuery(DATABASE_TABLE, query_lambda(ticker)),
             batch_size=1000
         )
-<<<<<<< HEAD
 
-        print("{} auto-correlation: {}".format(ticker, autocorrelation(db_stream, KEYS_TO_CHANGE)))
-=======
-        db_stream_2 = db_adapter.stream(
-            DatabaseQuery(DATABASE_TABLE, query_lambda(ticker)),
-            batch_size=3000
-            )
-
-        log.i("Beginning ")
-
-        start_time = time.time()
-
-        log.i("{} auto-correlation: {}".format(ticker, autocorrelation(db_stream_1, KEYS_TO_CHANGE)))
-        log.i("Autocorr v1 took {} seconds to complete".format(
-            time.time() - start_time))
-        start_time = time.time()
-        log.i("{} auto-correlation delta: {}".format(ticker, autocorrelation_delta(db_stream_2, KEYS_TO_CHANGE)))
-        log.i("Autocorr v2 took {} seconds to complete".format(
-            time.time() - start_time))
->>>>>>> 3df4aee0
+        log.i("{} auto-correlation: {}".format(ticker, autocorrelation(db_stream, KEYS_TO_CHANGE)))