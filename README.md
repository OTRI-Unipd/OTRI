# Open Trading Research Infrastructure
<<<<<<< HEAD

Open Trading Research Infrastructure.

## Getting started

### Downloading

In order to start retrieving data any downloader requires a list of tickers in the database metadata table.

#### Setting up metadata table

To start you'll need to update a ticker list to the atoms table and then generate the metadata table.

You can start by importing any list of tickers, in this example we're importing Standard & Poor's 500 tickers list (as of june 2020).
A collection of ticker files available can be found in the `docs` folder.

```bash
python metadata_import.py -f snp500
```

We now have metadata atoms in the atoms table, we need to extract them and put them in the metadata table for other scripts to use it.

```bash
python metadata_generate.py
```

This will take metadata atoms from the atoms table, group them by ticker, merge them, and then uploading the metadata to its table.

## config.json
=======

**Open Trading Research Infrastructure (OTRI)** is a research platform for financial computing focusing on data retrieval, validation, and analysis.

## Getting started

### Requirements

- Any OS that supports Python 3.7
- Python 3.7 and PIP

### Installation

The easiest way to install the project is by cloning the git repository.

```bash
$~: git clone https://github.com/OTRI-Unipd/OTRI
$~: cd OTRI
$~: pip install -r requirements.txt
```

### Database

Currently, only a PostgreSQL database is supported.
The structure of the database is the following:

- An `atoms` table that contains all retrieved data [ID : BigSerial, data_json : jsonb]
- A `metadata` table that contains static metadata [ID : BigSerial, data_json : jsonb]

To bootstrap scripts, you'll have to populate the `metadata` table with rows that contain the `ticker` key.
> [!NOTE]
> There shouldn't be two metadata atoms with the same `ticker` value, consider using a `UNIQUE index`

### Configuration files
>>>>>>> 02f52905

In order to work properly most scripts require a `config.json` with the following structure:

```JSON
{
    "postgresql_username" : "",
    "postgresql_password" : "",
    "postgresql_host" : "",
    "postgresql_port" : "",
    "postgresql_database" : "",
    "alphavantage_api_key": "",
    "tradier_api_key": ""
}
```

<<<<<<< HEAD
## Copyrigth

=======
Alternatively, a `/secrets` directory containing extension-less files having file name as key and file contents as value. This is useful when passing configuration values to the Docker image as a volume.

```bash
secrets
├─── postgre_username
├─── postgre_password
├─── postgre_database
├─── postgre_host
├─── alphavantage_api_key
└─── tradier_api_key
>>>>>>> 02f52905
```

## Copyrigth

```txt
  Copyright 2020 OTRI. All rights reserved.
```<|MERGE_RESOLUTION|>--- conflicted
+++ resolved
@@ -1,35 +1,4 @@
 # Open Trading Research Infrastructure
-<<<<<<< HEAD
-
-Open Trading Research Infrastructure.
-
-## Getting started
-
-### Downloading
-
-In order to start retrieving data any downloader requires a list of tickers in the database metadata table.
-
-#### Setting up metadata table
-
-To start you'll need to update a ticker list to the atoms table and then generate the metadata table.
-
-You can start by importing any list of tickers, in this example we're importing Standard & Poor's 500 tickers list (as of june 2020).
-A collection of ticker files available can be found in the `docs` folder.
-
-```bash
-python metadata_import.py -f snp500
-```
-
-We now have metadata atoms in the atoms table, we need to extract them and put them in the metadata table for other scripts to use it.
-
-```bash
-python metadata_generate.py
-```
-
-This will take metadata atoms from the atoms table, group them by ticker, merge them, and then uploading the metadata to its table.
-
-## config.json
-=======
 
 **Open Trading Research Infrastructure (OTRI)** is a research platform for financial computing focusing on data retrieval, validation, and analysis.
 
@@ -63,7 +32,35 @@
 > There shouldn't be two metadata atoms with the same `ticker` value, consider using a `UNIQUE index`
 
 ### Configuration files
->>>>>>> 02f52905
+
+Open Trading Research Infrastructure.
+
+## Getting started
+
+### Downloading
+
+In order to start retrieving data any downloader requires a list of tickers in the database metadata table.
+
+#### Setting up metadata table
+
+To start you'll need to update a ticker list to the atoms table and then generate the metadata table.
+
+You can start by importing any list of tickers, in this example we're importing Standard & Poor's 500 tickers list (as of june 2020).
+A collection of ticker files available can be found in the `docs` folder.
+
+```bash
+python metadata_import.py -f snp500
+```
+
+We now have metadata atoms in the atoms table, we need to extract them and put them in the metadata table for other scripts to use it.
+
+```bash
+python metadata_generate.py
+```
+
+This will take metadata atoms from the atoms table, group them by ticker, merge them, and then uploading the metadata to its table.
+
+## config.json
 
 In order to work properly most scripts require a `config.json` with the following structure:
 
@@ -79,10 +76,6 @@
 }
 ```
 
-<<<<<<< HEAD
-## Copyrigth
-
-=======
 Alternatively, a `/secrets` directory containing extension-less files having file name as key and file contents as value. This is useful when passing configuration values to the Docker image as a volume.
 
 ```bash
@@ -93,7 +86,6 @@
 ├─── postgre_host
 ├─── alphavantage_api_key
 └─── tradier_api_key
->>>>>>> 02f52905
 ```
 
 ## Copyrigth
