--- conflicted
+++ resolved
@@ -64,31 +64,19 @@
         self.s_F.close()
         self.f._on_outputs_closed = MagicMock()
         self.f.execute()
-<<<<<<< HEAD
-        assert self.f._on_outputs_closed.called
-=======
         self.assertTrue(self.f._on_outputs_closed.called)
->>>>>>> 415c1cdf
 
     def test_execute_on_data(self):
         self.f._on_data = MagicMock()
         self.f.execute()
-<<<<<<< HEAD
-        assert self.f._on_data.called
-=======
         self.assertTrue( self.f._on_data.called)
->>>>>>> 415c1cdf
 
     def test_execute_input_empty(self):
         self.s_A.clear()
         self.s_B.clear()
         self.f._on_inputs_empty = MagicMock()
         self.f.execute()
-<<<<<<< HEAD
-        assert self.f._on_inputs_empty.called
-=======
         self.assertTrue( self.f._on_inputs_empty.called)
->>>>>>> 415c1cdf
 
     def test_execute_input_closed(self):
         self.s_A.clear()
@@ -97,11 +85,7 @@
         self.s_B.close()
         self.f._on_inputs_closed = MagicMock()
         self.f.execute()
-<<<<<<< HEAD
-        assert self.f._on_inputs_closed.called
-=======
         self.assertTrue( self.f._on_inputs_closed.called)
->>>>>>> 415c1cdf
 
     def test_default_on_inputs_closed_closes_outputs(self):
         self.s_A.clear()
@@ -109,12 +93,6 @@
         self.s_A.close()
         self.s_B.close()
         self.f.execute()
-<<<<<<< HEAD
-        assert self.f._get_output(0).is_closed()
-        assert self.f._get_output(1).is_closed()
-        assert self.f._get_output(2).is_closed()
-=======
         self.assertTrue( self.f._get_output(0).is_closed())
         self.assertTrue( self.f._get_output(1).is_closed())
-        self.assertTrue( self.f._get_output(2).is_closed())
->>>>>>> 415c1cdf
+        self.assertTrue( self.f._get_output(2).is_closed())