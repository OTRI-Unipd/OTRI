# Byte-compiled / optimized / DLL files
__pycache__/
*.py[cod]
*$py.class

# C extensions
*.so

# Distribution / packaging
.Python
build/
develop-eggs/
dist/
downloads/
eggs/
.eggs/
lib/
lib64/
parts/
sdist/
var/
wheels/
pip-wheel-metadata/
share/python-wheels/
*.egg-info/
.installed.cfg
*.egg
MANIFEST

# PyInstaller
#  Usually these files are written by a python script from a template
#  before PyInstaller builds the exe, so as to inject date/other infos into it.
*.manifest
*.spec

# Installer logs
pip-log.txt
pip-delete-this-directory.txt

# Unit test / coverage reports
htmlcov/
.tox/
.nox/
.coverage
.coverage.*
.cache
nosetests.xml
coverage.xml
*.cover
*.py,cover
.hypothesis/
.pytest_cache/

# Translations
*.mo
*.pot

# Django stuff:
*.log
local_settings.py
db.sqlite3
db.sqlite3-journal

# Flask stuff:
instance/
.webassets-cache

# Scrapy stuff:
.scrapy

# Sphinx documentation
docs/_build/

# PyBuilder
target/

# Jupyter Notebook
.ipynb_checkpoints

# IPython
profile_default/
ipython_config.py

# pyenv
.python-version

# pipenv
#   According to pypa/pipenv#598, it is recommended to include Pipfile.lock in version control.
#   However, in case of collaboration, if having platform-specific dependencies or dependencies
#   having no cross-platform support, pipenv may install dependencies that don't work, or not
#   install all needed dependencies.
#Pipfile.lock

# PEP 582; used by e.g. github.com/David-OConnor/pyflow
__pypackages__/

# Celery stuff
celerybeat-schedule
celerybeat.pid

# SageMath parsed files
*.sage.py

# Environments
.env
.venv
env/
venv/
ENV/
env.bak/
venv.bak/

# Spyder project settings
.spyderproject
.spyproject

# Rope project settings
.ropeproject

# mkdocs documentation
/site

# mypy
.mypy_cache/
.dmypy.json
dmypy.json

# Pyre type checker
.pyre/

# Testing results
junit/
pytest.ini

# VSCode
.vscode

# Sensible data
config.json
secrets

# Custom
/data
<<<<<<< HEAD
/otri/data
config.json
local.json
=======
>>>>>>> 79f8cf5b
log/
log.*
LOG.*<|MERGE_RESOLUTION|>--- conflicted
+++ resolved
@@ -137,16 +137,13 @@
 
 # Sensible data
 config.json
+local.json
 secrets
 
 # Custom
 /data
-<<<<<<< HEAD
 /otri/data
-config.json
-local.json
-=======
->>>>>>> 79f8cf5b
+
 log/
 log.*
 LOG.*