--- conflicted
+++ resolved
@@ -1,28 +1,3 @@
-<<<<<<< HEAD
-from otri.downloader.yahoo_downloader import YahooOptions
-from otri.utils import key_handler as kh
-import yfinance as yf
-import json
-
-if __name__ == "__main__":
-   #msft = yf.Ticker("MSFT")
-   #options_expirations = msft.options
-   #print(options_expirations)
-   #calls = json.loads(msft.option_chain(options_expirations[0]).calls.to_json(
-   #   orient="table"))  # TODO: Ogni quanto vanno scaricate?
-   #del calls['schema']
-   #print(json.dumps(calls, indent=4))
-
-   #yf_data = yf.download("MSFT200724C00210000", start="2020-07-14", end="2020-07-21",
-   #                     interval="1m", round=False, progress=False, prepost=True)
-   #json_data = json.loads(yf_data.to_json(orient="table"))
-   #print(json.dumps(json_data, indent=4))
-
-   downloader = YahooOptions()
-   data = downloader.get_chain("MSFT",downloader.get_expirations("MSFT")[0], "calls")
-   print(json.dumps(data, indent=4))
-=======
 if __name__ == "__main__":
     # Test code here. Revert before committing.
-    pass
->>>>>>> 387913d3
+    pass